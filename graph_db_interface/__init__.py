--- conflicted
+++ resolved
@@ -9,18 +9,12 @@
 
 from .sparql_query import SPARQLQuery
 from .graph_db import GraphDB
-<<<<<<< HEAD
 from .utils.processing import process_bindings_select
-=======
 from .utils.pretty_print import format_result
->>>>>>> 0beec965
 
 __all__ = [
     "GraphDB",
     "SPARQLQuery",
-<<<<<<< HEAD
-    "process_bindings_select"
-=======
+    "process_bindings_select",
     "format_result"
->>>>>>> 0beec965
 ]